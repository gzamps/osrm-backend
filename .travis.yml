--- conflicted
+++ resolved
@@ -137,11 +137,7 @@
   - DEPS_DIR="${TRAVIS_BUILD_DIR}/deps"
   - export PATH=${DEPS_DIR}/bin:${PATH} && mkdir -p ${DEPS_DIR}
   - CMAKE_URL="https://mason-binaries.s3.amazonaws.com/${TRAVIS_OS_NAME}-x86_64/cmake/3.5.2.tar.gz"
-<<<<<<< HEAD
-  - mkdir cmake && travis_retry wget --quiet -O - ${CMAKE_URL} | tar --strip-components=1 -xz -C ${DEPS_DIR}
-=======
   - travis_retry wget --quiet -O - ${CMAKE_URL} | tar --strip-components=1 -xz -C ${DEPS_DIR}
->>>>>>> a21fd2ea
   - |
     if [[ "${TRAVIS_OS_NAME}" == "osx" ]]; then
       # implicit deps, but seem to be installed by default with recent images: libxml2 GDAL boost
