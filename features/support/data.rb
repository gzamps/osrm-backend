--- conflicted
+++ resolved
@@ -258,10 +258,7 @@
   Dir.chdir TEST_FOLDER do
     log_preprocess_info
     log "== Extracting #{osm_file}.osm...", :preprocess
-<<<<<<< HEAD
-=======
     log "#{LOAD_LIBRARIES}#{BIN_PATH}/osrm-extract #{osm_file}.osm #{@extract_args} --profile #{PROFILES_PATH}/#{@profile}.lua >>#{PREPROCESS_LOG_FILE} 2>&1"
->>>>>>> adc3bace
     unless system "#{LOAD_LIBRARIES}#{BIN_PATH}/osrm-extract #{osm_file}.osm #{@extract_args} --profile #{PROFILES_PATH}/#{@profile}.lua >>#{PREPROCESS_LOG_FILE} 2>&1"
       log "*** Exited with code #{$?.exitstatus}.", :preprocess
       raise ExtractError.new $?.exitstatus, "osrm-extract exited with code #{$?.exitstatus}."
@@ -291,12 +288,8 @@
   Dir.chdir TEST_FOLDER do
     log_preprocess_info
     log "== Preparing #{extracted_file}.osm...", :preprocess
-<<<<<<< HEAD
-    unless system "#{LOAD_LIBRARIES}#{BIN_PATH}/osrm-prepare #{extracted_file}.osrm  --profile #{PROFILES_PATH}/#{@profile}.lua >>#{PREPROCESS_LOG_FILE} 2>&1"
-=======
     log "#{LOAD_LIBRARIES}#{BIN_PATH}/osrm-contract #{@contract_args} #{extracted_file}.osrm >>#{PREPROCESS_LOG_FILE} 2>&1"
     unless system "#{LOAD_LIBRARIES}#{BIN_PATH}/osrm-contract #{@contract_args} #{extracted_file}.osrm >>#{PREPROCESS_LOG_FILE} 2>&1"
->>>>>>> adc3bace
       log "*** Exited with code #{$?.exitstatus}.", :preprocess
       raise PrepareError.new $?.exitstatus, "osrm-contract exited with code #{$?.exitstatus}."
     end
